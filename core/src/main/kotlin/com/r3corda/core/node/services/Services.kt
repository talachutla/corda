package com.r3corda.core.node.services

import com.google.common.util.concurrent.ListenableFuture
import com.google.common.util.concurrent.SettableFuture
import com.r3corda.core.contracts.*
import com.r3corda.core.crypto.Party
import com.r3corda.core.crypto.SecureHash
<<<<<<< HEAD
import com.r3corda.core.transactions.TransactionBuilder
=======
>>>>>>> 504ec427
import com.r3corda.core.transactions.WireTransaction
import rx.Observable
import java.security.KeyPair
import java.security.PrivateKey
import java.security.PublicKey
import java.util.*

/**
 * Session ID to use for services listening for the first message in a session (before a
 * specific session ID has been established).
 */
val DEFAULT_SESSION_ID = 0L

/**
 * This file defines various 'services' which are not currently fleshed out. A service is a module that provides
 * immutable snapshots of data that may be changing in response to user or network events.
 */

/**
 * A vault (name may be temporary) wraps a set of states that are useful for us to keep track of, for instance,
 * because we own them. This class represents an immutable, stable state of a vault: it is guaranteed not to
 * change out from underneath you, even though the canonical currently-best-known vault may change as we learn
 * about new transactions from our peers and generate new transactions that consume states ourselves.
 *
 * This abstract class has no references to Cash contracts.
 *
 * [states] Holds the states that are *active* and *relevant*.
 *   Active means they haven't been consumed yet (or we don't know about it).
 *   Relevant means they contain at least one of our pubkeys.
 */
class Vault(val states: Iterable<StateAndRef<ContractState>>,
            val transactionNotes: Map<SecureHash, Set<String>> = emptyMap()) {
    @Suppress("UNCHECKED_CAST")
    inline fun <reified T : ContractState> statesOfType() = states.filter { it.state.data is T } as List<StateAndRef<T>>

    /**
     * Represents an update observed by the vault that will be notified to observers.  Include the [StateRef]s of
     * transaction outputs that were consumed (inputs) and the [ContractState]s produced (outputs) to/by the transaction
     * or transactions observed and the vault.
     *
     * If the vault observes multiple transactions simultaneously, where some transactions consume the outputs of some of the
     * other transactions observed, then the changes are observed "net" of those.
     */
    data class Update(val consumed: Set<StateRef>, val produced: Set<StateAndRef<ContractState>>) {
        /**
         * Combine two updates into a single update with the combined inputs and outputs of the two updates but net
         * any outputs of the left-hand-side (this) that are consumed by the inputs of the right-hand-side (rhs).
         *
         * i.e. the net effect in terms of state live-ness of receiving the combined update is the same as receiving this followed by rhs.
         */
        operator fun plus(rhs: Update): Update {
            val previouslyProduced = produced.map { it.ref }
            val previouslyConsumed = consumed
            val combined = Vault.Update(
                    previouslyConsumed + (rhs.consumed - previouslyProduced),
                    // The ordering below matters to preserve ordering of consumed/produced Sets when they are insertion order dependent implementations.
                    produced.filter { it.ref !in rhs.consumed }.toSet() + rhs.produced)
            return combined
        }

        override fun toString(): String {
            val sb = StringBuilder()
            sb.appendln("${consumed.size} consumed, ${produced.size} produced")
            sb.appendln("")
            sb.appendln("Produced:")
            produced.forEach {
                sb.appendln("${it.ref}: ${it.state}")
            }
            return sb.toString()
        }
    }

    companion object {
        val NoUpdate = Update(emptySet(), emptySet())
    }
}

/**
 * A [VaultService] is responsible for securely and safely persisting the current state of a vault to storage. The
 * vault service vends immutable snapshots of the current vault for working with: if you build a transaction based
 * on a vault that isn't current, be aware that it may end up being invalid if the states that were used have been
 * consumed by someone else first!
 *
 * Note that transactions we've seen are held by the storage service, not the vault.
 */
interface VaultService {
    /**
     * Returns a read-only snapshot of the vault at the time the call is made. Note that if you consume states or
     * keys in this vault, you must inform the vault service so it can update its internal state.
     */
    val currentVault: Vault

    /**
     * Get a synchronous Observable of updates.  When observations are pushed to the Observer, the Vault will already incorporate
     * the update.
     */
    val updates: Observable<Vault.Update>

    /**
     * Returns a map of how much cash we have in each currency, ignoring details like issuer. Note: currencies for
     * which we have no cash evaluate to null (not present in map), not 0.
     */
    @Suppress("UNCHECKED_CAST")
    val cashBalances: Map<Currency, Amount<Currency>>
        get() = currentVault.states.
                // Select the states we own which are cash, ignore the rest, take the amounts.
                mapNotNull { (it.state.data as? FungibleAsset<Currency>)?.amount }.
                // Turn into a Map<Currency, List<Amount>> like { GBP -> (£100, £500, etc), USD -> ($2000, $50) }
                groupBy { it.token.product }.
                // Collapse to Map<Currency, Amount> by summing all the amounts of the same currency together.
                mapValues { it.value.map { Amount(it.quantity, it.token.product) }.sumOrThrow() }

    /**
     * Atomically get the current vault and a stream of updates. Note that the Observable buffers updates until the
     * first subscriber is registered so as to avoid racing with early updates.
     */
    fun track(): Pair<Vault, Observable<Vault.Update>>

    /**
     * Returns a snapshot of the heads of LinearStates.
     */
    val linearHeads: Map<UniqueIdentifier, StateAndRef<LinearState>>

    // TODO: When KT-10399 is fixed, rename this and remove the inline version below.

    /** Returns the [linearHeads] only when the type of the state would be considered an 'instanceof' the given type. */
    @Suppress("UNCHECKED_CAST")
    fun <T : LinearState> linearHeadsOfType_(stateType: Class<T>): Map<UniqueIdentifier, StateAndRef<T>> {
        return linearHeads.filterValues { stateType.isInstance(it.state.data) }.mapValues { StateAndRef(it.value.state as TransactionState<T>, it.value.ref) }
    }

    fun statesForRefs(refs: List<StateRef>): Map<StateRef, TransactionState<*>?> {
        val refsToStates = currentVault.states.associateBy { it.ref }
        return refs.associateBy({ it }, { refsToStates[it]?.state })
    }

    /**
     * Possibly update the vault by marking as spent states that these transactions consume, and adding any relevant
     * new states that they create. You should only insert transactions that have been successfully verified here!
     *
     * Returns the new vault that resulted from applying the transactions (note: it may quickly become out of date).
     *
     * TODO: Consider if there's a good way to enforce the must-be-verified requirement in the type system.
     */
    fun notifyAll(txns: Iterable<WireTransaction>): Vault

    /** Same as notifyAll but with a single transaction. */
    fun notify(tx: WireTransaction): Vault = notifyAll(listOf(tx))

    /**
     * Provide a [Future] for when a [StateRef] is consumed, which can be very useful in building tests.
     */
    fun whenConsumed(ref: StateRef): ListenableFuture<Vault.Update> {
        val future = SettableFuture.create<Vault.Update>()
        updates.filter { ref in it.consumed }.first().subscribe {
            future.set(it)
        }
        return future
    }

    /**
     *  Add a note to an existing [LedgerTransaction] given by its unique [SecureHash] id
     */
    fun addNoteToTransaction(txnId: SecureHash, noteText: String)

    fun getTransactionNotes(txnId: SecureHash): Iterable<String>
<<<<<<< HEAD

    /**
     * Fungible Asset operations
     **/
    @Throws(InsufficientBalanceException::class)
    fun generateSpend(tx: TransactionBuilder,
                      amount: Amount<Currency>,
                      to: PublicKey,
                      onlyFromParties: Set<Party>? = null): Pair<TransactionBuilder, List<PublicKey>>
=======
>>>>>>> 504ec427
}

inline fun <reified T : LinearState> VaultService.linearHeadsOfType() = linearHeadsOfType_(T::class.java)
inline fun <reified T : DealState> VaultService.dealsWith(party: Party) = linearHeadsOfType<T>().values.filter {
    // TODO: Replace name comparison with full party comparison (keys are currenty not equal)
    it.state.data.parties.any { it.name == party.name }
}

/**
 * The KMS is responsible for storing and using private keys to sign things. An implementation of this may, for example,
 * call out to a hardware security module that enforces various auditing and frequency-of-use requirements.
 *
 * The current interface is obviously not usable for those use cases: this is just where we'd put a real signing
 * interface if/when one is developed.
 */
interface KeyManagementService {
    /** Returns a snapshot of the current pubkey->privkey mapping. */
    val keys: Map<PublicKey, PrivateKey>

    fun toPrivate(publicKey: PublicKey) = keys[publicKey] ?: throw IllegalStateException("No private key known for requested public key")

    fun toKeyPair(publicKey: PublicKey) = KeyPair(publicKey, toPrivate(publicKey))

    /** Generates a new random key and adds it to the exposed map. */
    fun freshKey(): KeyPair
}

/**
 * A sketch of an interface to a simple key/value storage system. Intended for persistence of simple blobs like
 * transactions, serialised protocol state machines and so on. Again, this isn't intended to imply lack of SQL or
 * anything like that, this interface is only big enough to support the prototyping work.
 */
interface StorageService {
    /**
     * A map of hash->tx where tx has been signature/contract validated and the states are known to be correct.
     * The signatures aren't technically needed after that point, but we keep them around so that we can relay
     * the transaction data to other nodes that need it.
     */
    val validatedTransactions: ReadOnlyTransactionStorage

    /** Provides access to storage of arbitrary JAR files (which may contain only data, no code). */
    val attachments: AttachmentStorage

    val stateMachineRecordedTransactionMapping: StateMachineRecordedTransactionMappingStorage
}

/**
 * Storage service, with extensions to allow validated transactions to be added to. For use only within [ServiceHub].
 */
interface TxWritableStorageService : StorageService {
    /**
     * A map of hash->tx where tx has been signature/contract validated and the states are known to be correct.
     * The signatures aren't technically needed after that point, but we keep them around so that we can relay
     * the transaction data to other nodes that need it.
     */
    override val validatedTransactions: TransactionStorage
}

/**
 * Provides access to schedule activity at some point in time.  This interface might well be expanded to
 * increase the feature set in the future.
 *
 * If the point in time is in the past, the expectation is that the activity will happen shortly after it is scheduled.
 *
 * The main consumer initially is an observer of the vault to schedule activities based on transactions as they are
 * recorded.
 */
interface SchedulerService {
    /**
     * Schedule a new activity for a TX output, probably because it was just produced.
     *
     * Only one activity can be scheduled for a particular [StateRef] at any one time.  Scheduling a [ScheduledStateRef]
     * replaces any previously scheduled [ScheduledStateRef] for any one [StateRef].
     */
    fun scheduleStateActivity(action: ScheduledStateRef)

    /** Unschedule all activity for a TX output, probably because it was consumed. */
    fun unscheduleStateActivity(ref: StateRef)
}<|MERGE_RESOLUTION|>--- conflicted
+++ resolved
@@ -5,10 +5,8 @@
 import com.r3corda.core.contracts.*
 import com.r3corda.core.crypto.Party
 import com.r3corda.core.crypto.SecureHash
-<<<<<<< HEAD
 import com.r3corda.core.transactions.TransactionBuilder
-=======
->>>>>>> 504ec427
+import com.r3corda.core.crypto.SecureHash
 import com.r3corda.core.transactions.WireTransaction
 import rx.Observable
 import java.security.KeyPair
@@ -175,7 +173,6 @@
     fun addNoteToTransaction(txnId: SecureHash, noteText: String)
 
     fun getTransactionNotes(txnId: SecureHash): Iterable<String>
-<<<<<<< HEAD
 
     /**
      * Fungible Asset operations
@@ -185,8 +182,6 @@
                       amount: Amount<Currency>,
                       to: PublicKey,
                       onlyFromParties: Set<Party>? = null): Pair<TransactionBuilder, List<PublicKey>>
-=======
->>>>>>> 504ec427
 }
 
 inline fun <reified T : LinearState> VaultService.linearHeadsOfType() = linearHeadsOfType_(T::class.java)
